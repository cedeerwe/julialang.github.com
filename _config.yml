--- conflicted
+++ resolved
@@ -1,9 +1,7 @@
 permalink: /:categories/:year/:month/:title
 highlighter: pygments
-<<<<<<< HEAD
 gems:
   - jekyll-redirect-from
-=======
 navigation:
   - title: home
     url: /
@@ -28,5 +26,4 @@
   - url: "/soc/"
     title: GSoC
   - url: "http://juliacon.org"
-    title: juliacon
->>>>>>> bc55be02
+    title: juliacon